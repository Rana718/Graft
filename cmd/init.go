package cmd

import (
	"fmt"
	"os"

	"github.com/Lumos-Labs-HQ/flash/template"
	"github.com/spf13/cobra"
)

var (
	sqliteFlag     bool
	postgresqlFlag bool
	mysqlFlag      bool
)

var initCmd = &cobra.Command{
	Use:   "init",
	Short: "Initialize a new FlashORM project",
	Long:  `Initialize a new FlashORM project with database migrations and code generation configuration.`,
	Args:  cobra.NoArgs,
	RunE: func(cmd *cobra.Command, args []string) error {
		dbType := template.PostgreSQL
		flagCount := 0

		if sqliteFlag {
			dbType = template.SQLite
			flagCount++
		}
		if postgresqlFlag {
			dbType = template.PostgreSQL
			flagCount++
		}
		if mysqlFlag {
			dbType = template.MySQL
			flagCount++
		}

		if flagCount > 1 {
			return fmt.Errorf("please specify only one database type (--sqlite, --postgresql, or --mysql)")
		}

		return initializeProject(dbType)
	},
}

func init() {
	rootCmd.AddCommand(initCmd)

	initCmd.Flags().BoolVar(&sqliteFlag, "sqlite", false, "Initialize project for SQLite database")
	initCmd.Flags().BoolVar(&postgresqlFlag, "postgresql", false, "Initialize project for PostgreSQL database")
	initCmd.Flags().BoolVar(&mysqlFlag, "mysql", false, "Initialize project for MySQL database")
}

func initializeProject(dbType template.DatabaseType) error {
	// Detect project type
	isNodeProject := false
	isPythonProject := false
	
	if _, err := os.Stat("package.json"); err == nil {
		isNodeProject = true
	}
	
	if _, err := os.Stat("requirements.txt"); err == nil {
		isPythonProject = true
	} else if _, err := os.Stat("pyproject.toml"); err == nil {
		isPythonProject = true
	}

	tmpl := template.NewProjectTemplate(dbType, isNodeProject, isPythonProject)

	directories := tmpl.GetDirectoryStructure()
	for _, dir := range directories {
		if err := os.MkdirAll(dir, 0755); err != nil {
			return fmt.Errorf("failed to create directory %s: %w", dir, err)
		}
	}

	files := map[string]string{
		"flash.config.json": tmpl.GetFlashORMConfig(),
	}

	if _, err := os.Stat("db/schema/schema.sql"); os.IsNotExist(err) {
		files["db/schema/schema.sql"] = tmpl.GetSchema()
	}

	if _, err := os.Stat("db/queries/users.sql"); os.IsNotExist(err) {
		files["db/queries/users.sql"] = tmpl.GetQueries()
	}

	if os.Getenv("DATABASE_URL") == "" {
		files[".env"] = tmpl.GetEnvTemplate()
	}

	for filePath, content := range files {
		if err := os.WriteFile(filePath, []byte(content), 0644); err != nil {
			return fmt.Errorf("failed to create file %s: %w", filePath, err)
		}
	}

	projectType := "Go"
	if isNodeProject {
		projectType = "Node.js"
	} else if isPythonProject {
		projectType = "Python"
	}

	fmt.Printf("✅ Successfully initialized FlashORM project for %s with %s database support\n", projectType, dbType)
	fmt.Println()
	fmt.Println("📁 Project structure created:")
	for _, dir := range directories {
		fmt.Printf("   %s/\n", dir)
	}
	fmt.Println()
	fmt.Println("📝 Configuration file created:")
	fmt.Println("   flash.config.json")

	if isNodeProject {
		fmt.Println()
		fmt.Println("🟢 Node.js project detected!")
		fmt.Println("   JavaScript code generation is enabled")
		fmt.Println("   Run 'flash gen' to generate type-safe JS code")
	}
<<<<<<< HEAD
	
	if isPythonProject {
		fmt.Println()
		fmt.Println("🐍 Python project detected!")
		fmt.Println("   Python code generation is enabled")
		fmt.Println("   Run 'graft gen' to generate type-safe Python code")
	}
	
=======

>>>>>>> d868aaaf
	if os.Getenv("DATABASE_URL") != "" {
		fmt.Println()
		fmt.Println("ℹ️  Using existing DATABASE_URL from environment")
	}

	if _, err := os.Stat("db/schema/schema.sql"); err == nil {
		fmt.Println("ℹ️  Skipped db/schema/schema.sql (already exists)")
	}

	if _, err := os.Stat("db/queries/users.sql"); err == nil {
		fmt.Println("ℹ️  Skipped db/queries/users.sql (already exists)")
	}

	fmt.Println()
	fmt.Printf("🚀 Next steps:\n")
	fmt.Printf("   flash migrate \"create users\"  # Create migrations\n")
	fmt.Printf("   flash apply                    # Apply migrations\n")
	fmt.Printf("   flash gen                      # Generate code\n")

	return nil
}<|MERGE_RESOLUTION|>--- conflicted
+++ resolved
@@ -121,18 +121,15 @@
 		fmt.Println("   JavaScript code generation is enabled")
 		fmt.Println("   Run 'flash gen' to generate type-safe JS code")
 	}
-<<<<<<< HEAD
 	
 	if isPythonProject {
 		fmt.Println()
 		fmt.Println("🐍 Python project detected!")
 		fmt.Println("   Python code generation is enabled")
-		fmt.Println("   Run 'graft gen' to generate type-safe Python code")
+		fmt.Println("   Run 'Flash gen' to generate type-safe Python code")
 	}
 	
-=======
 
->>>>>>> d868aaaf
 	if os.Getenv("DATABASE_URL") != "" {
 		fmt.Println()
 		fmt.Println("ℹ️  Using existing DATABASE_URL from environment")

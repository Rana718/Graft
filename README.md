--- conflicted
+++ resolved
@@ -8,165 +8,96 @@
 ![image](.github/flash-orm.png)
 ---
 
+
 A powerful, database-agnostic ORM built in Go that provides Prisma-like functionality with multi-database support and type-safe code generation for Go, JavaScript, and TypeScript.
 
 ## ✨ Features
 
-- 🗃️ **Multi-Database Support**: PostgreSQL, MySQL, SQLite  
-- 🔄 **Migration Management**: Create, apply, and track migrations  
-- 🔒 **Safe Migration System**: Transaction-based execution with automatic rollback  
-- 📤 **Smart Export System**: Multiple formats (JSON, CSV, SQLite) for data portability  
-- 🔧 **Code Generation**: Generate type-safe code for Go and JavaScript/TypeScript  
-- 🟢 **Node.js Support**: First-class JavaScript/TypeScript support with type definitions  
-- 🎨 **Enum Support**: PostgreSQL ENUM types with full migration support  
-- ⚡ **Blazing Fast**: Outperforms Drizzle and Prisma in benchmarks  
-- 🎯 **Prisma-like Commands**: Familiar CLI interface  
-- 🔍 **Schema Introspection**: Pull schema from existing databases  
-- 📊 **Flash ORM Studio**: Visual data browser and editor for database inspection  
-- 🛡️ **Conflict Detection**: Automatic detection and resolution of migration conflicts  
-
----
+- 🗃️ **Multi-Database Support**: PostgreSQL, MySQL, SQLite
+- 🔄 **Migration Management**: Create, apply, and track migrations
+- 🔒 **Safe Migration System**: Transaction-based execution with automatic rollback
+- 📤 **Smart Export System**: Multiple formats (JSON, CSV, SQLite) for data portability
+- 🔧 **Code Generation**: Generate type-safe code for Go and JavaScript/TypeScript
+- 🟢 **Node.js Support**: First-class JavaScript/TypeScript support with type definitions
+- 🎨 **Enum Support**: PostgreSQL ENUM types with full migration support
+- ⚡ **Blazing Fast**: Outperforms Drizzle and Prisma in benchmarks
+- 🎯 **Prisma-like Commands**: Familiar CLI interface
+- 🔍 **Schema Introspection**: Pull schema from existing databases
+- 📊 **FlashORM Studio**: similar to Prisma Studio, where users can view and edit data visually
+- 🛡️ **Conflict Detection**: Automatic detection and resolution of migration conflicts
 
 ## 📊 Performance Benchmarks
 
-Flash ORM significantly outperforms popular ORMs in real-world scenarios.
-
-### 🔹 Summary Chart
-
-| ORM | Relative Performance | Efficiency Ratio |
-|------|----------------------|------------------|
-| **Flash ORM** | 🟢 100% (Baseline) | **1.0x** |
-| **Drizzle** | 🟡 ~42% slower | 2.5x less efficient |
-| **Prisma** | 🔴 ~90% slower | 10x less efficient |
-
-### 📈 Detailed Metrics
-
-| Operation | Flash ORM | Drizzle | Prisma |
+FlashORM significantly outperforms popular ORMs in real-world scenarios:
+
+| Operation | FlashORM | Drizzle | Prisma |
 |-----------|-------|---------|--------|
 | Insert 1000 Users | **158ms** | 224ms | 230ms |
 | Insert 10 Cat + 5K Posts + 15K Comments | **2410ms** | 3028ms | 3977ms |
-| Complex Query ×500 | **4071ms** | 12500ms | 56322ms |
-| Mixed Workload ×1000 (75% read, 25% write) | **186ms** | 1174ms | 10863ms |
-| Stress Test Simple Query ×2000 | **122ms** | 160ms | 223ms |
+| Complex Query x500 | **4071ms** | 12500ms | 56322ms |
+| Mixed Workload x1000 (75% read, 25% write) | **186ms** | 1174ms | 10863ms |
+| Stress Test Simple Query x2000 | **122ms** | 160ms | 223ms |
 | **TOTAL** | **6947ms** | **17149ms** | **71551ms** |
 
----
+*Benchmarks run on PostgreSQL with identical schemas and queries. FlashORM is **2.5x faster** than Drizzle and **10x faster** than Prisma.*
 
 ## 🚀 Installation
 
-### NPM (Node.js / TypeScript Projects)
-
-```bash
-<<<<<<< HEAD
-npm install -g Flash ORM-orm
-````
-=======
+### NPM (Node.js/TypeScript Projects)
+```bash
 npm install -g FlashORM
 ```
->>>>>>> a27c9d81
 
 ### Go Install
-
-```bash
-<<<<<<< HEAD
-go install github.com/Lumos-Labs-HQ/Flash ORM@latest
-=======
+```bash
 go install github.com/Lumos-Labs-HQ/flash@latest
->>>>>>> a27c9d81
 ```
 
 ### From Source
-
-```bash
-<<<<<<< HEAD
-git clone https://github.com/Lumos-Labs-HQ/Flash ORM.git
-cd Flash ORM
-=======
+```bash
 git clone https://github.com/Lumos-Labs-HQ/flash.git
 cd flash
->>>>>>> a27c9d81
 make build-all
 ```
 
 ### Download Binary
-<<<<<<< HEAD
-
-Download the latest binary from [Releases](<https://github.com/Lumos-Labs-HQ/Flash> ORM/releases).
-
----
-=======
 Download the latest binary from [Releases](https://github.com/Lumos-Labs-HQ/flash/releases).
 # FlashORM - Database ORM
->>>>>>> a27c9d81
 
 ## 🏁 Quick Start
 
 ### 1. Initialize Your Project
-
 ```bash
 cd your-project
-<<<<<<< HEAD
-Flash ORM init --postgresql  # or --mysql, --sqlite
-=======
 flash init --postgresql  # or --mysql, --sqlite
->>>>>>> a27c9d81
 ```
 
 ### 2. Configure Database
-
-```bash
+```bash
+# Set your database URL
 export DATABASE_URL="postgres://user:password@localhost:5432/mydb"
+
+# Or create .env file
 echo "DATABASE_URL=postgres://user:password@localhost:5432/mydb" > .env
 ```
 
 ### 3. Create Your First Migration
-
-```bash
-<<<<<<< HEAD
-Flash ORM migrate "create users table"
-=======
+```bash
 flash migrate "create users table"
->>>>>>> a27c9d81
 ```
 
 ### 4. Apply Migrations Safely
-
-```bash
-<<<<<<< HEAD
-Flash ORM apply
-=======
+```bash
 flash apply
->>>>>>> a27c9d81
 ```
 
 ### 5. Check Status
-
-```bash
-<<<<<<< HEAD
-Flash ORM status
-=======
+```bash
 flash status
->>>>>>> a27c9d81
-```
-
----
+```
 
 ## 📋 Commands
 
-<<<<<<< HEAD
-| Command                 | Description                                         |
-| ----------------------- | --------------------------------------------------- |
-| `flash init`            | Initialize project with database-specific templates |
-| `Flash migrate <name>`  | Create a new migration file                         |
-| `Flash apply`           | Apply pending migrations with transaction safety    |
-| `Flash status`          | Show migration status                               |
-| `Flash pull`            | Extract schema from existing database               |
-| `Flash studio`          | Launch Studio visual data browser                   |
-| `Flash export [format]` | Export database (JSON, CSV, SQLite)                 |
-| `Flash reset`           | Reset database (⚠️ destructive)                     |
-| `Flash gen`             | Generate SQLC types                                 |
-| `Flash raw <sql>`       | Execute raw SQL                                     |
-=======
 | Command | Description |
 |---------|-------------|
 | `flash init` | Initialize project with database-specific templates |
@@ -179,47 +110,34 @@
 | `flash reset` | Reset database (⚠️ destructive) |
 | `flash gen` | Generate SQLC types |
 | `flash raw <sql>` | Execute raw SQL |
->>>>>>> a27c9d81
 
 ### Global Flags
-
 - `--force` - Skip confirmation prompts
 - `--help` - Show help
 
----
-
 ## 🗄️ Database Support
 
 ### PostgreSQL
-
 ```bash
 flash init --postgresql
 export DATABASE_URL="postgres://user:pass@localhost:5432/db"
 ```
 
 ### MySQL
-
 ```bash
 flash init --mysql
 export DATABASE_URL="user:pass@tcp(localhost:3306)/db"
 ```
 
 ### SQLite
-
 ```bash
 flash init --sqlite
 export DATABASE_URL="sqlite://./database.db"
 ```
 
----
-
 ## 🔧 Configuration
 
-<<<<<<< HEAD
-Flash ORM uses `flash.config.json` for configuration.
-=======
 FlashORM uses `flash.config.json` for configuration:
->>>>>>> a27c9d81
 
 ```json
 {
@@ -233,99 +151,78 @@
     "url_env": "DATABASE_URL"
   },
   "gen": {
-    "js": { "enabled": true }
+    "js": {
+      "enabled": true
+    }
   }
 }
 ```
 
----
-
 ## 📁 Project Structure
 
 After running `flash init`:
 
-```bash
+```
 your-project/
-<<<<<<< HEAD
-├── flash.config.json      # Flash ORM configuration
-├── .env                   # Environment variables
-=======
 ├── flash.config.json      # FlashORM configuration
 ├── .env                  # Environment variables
->>>>>>> a27c9d81
 └── db/
-    ├── schema/            # Database schema
-    ├── queries/           # SQL queries for SQLC
-    ├── migrations/        # Migration files (auto-created)
-    └── export/            # Export files (auto-created)
-```
-
-### Directory Notes
-
-- **`db/schema/`** — Contains your declarative database schema.
-- **`db/migrations/`** — Auto-generated, timestamped SQL migration files.
-- **`db/export/`** — Stores exported data files (JSON, CSV, SQLite).
-
----
+    ├── schema/
+    │   └── schema.sql    # Database schema
+    ├── queries/
+    │   └── users.sql     # SQL queries for SQLC
+    ├── migrations/       # Migration files (auto-created)
+    └── export/          # Export files (auto-created)
+```
 
 ## 🔒 Safe Migration System
 
-Each migration runs in a [transaction](https://www.postgresql.org/docs/current/sql-transaction.html) and automatically rolls back on failure.
-
-<<<<<<< HEAD
-### Example Output
-=======
+### Transaction-Based Execution
+Each migration runs in its own transaction with automatic rollback on failure:
+
 ```bash
 flash apply
 ```
->>>>>>> a27c9d81
-
-```bash
+
+Output:
+```
 📦 Applying 2 migration(s)...
-  [1/2] 20251021132902_init ✅
-  [2/2] 20251021140530_add_users_index ✅
-
+  [1/2] 20251021132902_init
+      ✅ Applied
+  [2/2] 20251021140530_add_users_index
+      ✅ Applied
 ✅ All migrations applied successfully
 ```
 
-On error:
-
-```
+### Error Handling
+If a migration fails, the transaction is automatically rolled back:
+
+```
+📦 Applying 2 migration(s)...
+  [1/2] 20251021132902_init
+      ✅ Applied
+  [2/2] 20251021140530_bad_migration
 ❌ Failed at migration: 20251021140530_bad_migration
-<<<<<<< HEAD
-Transaction rolled back. Fix and re-run 'Flash ORM apply'.
-=======
    Error: syntax error at or near "INVALID"
    Transaction rolled back. Fix the error and run 'flash apply' again.
->>>>>>> a27c9d81
-```
-
----
+```
 
 ## 🔄 Migration Workflow
 
-<<<<<<< HEAD
-1. **Create Migration**
-=======
 ### 1. Create Migration
 ```bash
 flash migrate "add user roles"
 ```
->>>>>>> a27c9d81
-
-   ```bash
-   Flash ORM migrate "add user roles"
-   ```
-
-2. **Apply Migrations**
-
-<<<<<<< HEAD
-   ```bash
-   Flash ORM apply
-   ```
-
-3. **Check Status**
-=======
+
+Creates a timestamped SQL file:
+```sql
+-- Migration: add_user_roles
+-- Created: 2025-10-21T13:29:02Z
+
+ALTER TABLE users ADD COLUMN role VARCHAR(50) DEFAULT 'user';
+CREATE INDEX idx_users_role ON users(role);
+```
+
 ### 2. Apply Migrations
 ```bash
 flash apply
@@ -335,218 +232,206 @@
 ```bash
 flash status
 ```
->>>>>>> a27c9d81
-
-   ```bash
-   Flash ORM status
-   ```
-
----
-
-## 🧭 Studio (Visual Editor)
-
-Run the optional visual data editor:
+
+Output:
+```
+Database: Connected ✅
+Migrations: 3 total, 2 applied, 1 pending
+
+┌─────────────────────────────────┬─────────┬─────────────────────┐
+│ Migration                       │ Status  │ Applied At          │
+├─────────────────────────────────┼─────────┼─────────────────────┤
+│ 20251021_create_users_table     │ Applied │ 2025-10-21 13:29:02 │
+│ 20251021_add_user_email_index   │ Applied │ 2025-10-21 13:30:15 │
+│ 20251021_add_user_roles         │ Pending │ -                   │
+└─────────────────────────────────┴─────────┴─────────────────────┘
+```
+
+## Studio (visual editor)
+
+Start the optional Studio UI:
 
 ```bash
 flash studio
 ```
 
-Or open it directly with a connection:
+For open FlashORM studio without projct init
 
 ```bash
 flash studio --db "postgresql://jack:secret123@localhost:5432/mydb"
 ```
 
-Default interface: [http://localhost:5555](http://localhost:5555)
-
-### Built With
-
-<<<<<<< HEAD
-- [React](https://react.dev/)
-- [Vite](https://vitejs.dev/)
-- [Tailwind CSS](https://tailwindcss.com/)
-- [Inter Font](https://rsms.me/inter/)
-=======
+Open http://localhost:5555 by default (or the port you pass with `--port`).
+
+### Troubleshooting
+
 - Database connection errors: verify `DATABASE_URL` and network access.
 - Migration failures: inspect the migration SQL file, fix and re-run `flash apply`.
->>>>>>> a27c9d81
-
----
+
 
 ## 📤 Export System
 
-Export databases in various formats:
-
-<<<<<<< HEAD
-### JSON Export
-=======
+Export your database to multiple formats for portability and analysis:
+
 ### JSON Export (Default)
 ```bash
 flash export
 # or
 flash export --json
 ```
->>>>>>> a27c9d81
-
-```bash
-flash export --json
+
+Creates structured JSON with metadata:
+```json
+{
+  "timestamp": "2025-10-21 14:00:07",
+  "version": "1.0",
+  "comment": "Database export",
+  "tables": {
+    "users": [
+      {"id": 1, "name": "Alice", "email": "alice@example.com"}
+    ],
+    "posts": [
+      {"id": 1, "user_id": 1, "title": "Hello World"}
+    ]
+  }
+}
 ```
 
 ### CSV Export
-<<<<<<< HEAD
-=======
 ```bash
 flash export --csv
 ```
->>>>>>> a27c9d81
-
-```bash
-flash export --csv
+
+Creates directory with individual CSV files per table:
+```
+db/export/export_2025-10-21_14-00-07_csv/
+├── users.csv
+├── posts.csv
+└── comments.csv
 ```
 
 ### SQLite Export
-
 ```bash
 flash export --sqlite
 ```
 
----
+Creates portable SQLite database file:
+```
+db/export/export_2025-10-21_14-00-07.db
+```
 
 ## 🔗 SQLC Integration
 
 Generate type-safe Go code from SQL:
 
 ```bash
-<<<<<<< HEAD
-=======
 # Generate types after migrations
 flash gen
 
 # Apply migrations and generate types
->>>>>>> a27c9d81
 flash apply && flash gen
 ```
 
-Uses [SQLC](https://docs.sqlc.dev/en/latest/index.html) for type-safe Go query generation.
-
----
-
-## 🧠 Advanced Usage
+Example generated code:
+```go
+type User struct {
+    ID        int32     `json:"id"`
+    Name      string    `json:"name"`
+    Email     string    `json:"email"`
+    CreatedAt time.Time `json:"created_at"`
+}
+
+func (q *Queries) GetUser(ctx context.Context, id int32) (User, error) {
+    // Generated implementation
+}
+```
+
+## 🛠️ Advanced Usage
 
 ### Production Deployment
-<<<<<<< HEAD
-
-```bash
-=======
 ```bash
 # Deploy without interactive prompts
 flash apply --force
 
 # Create export before deployment
 flash export --json
->>>>>>> a27c9d81
 flash apply --force
 ```
 
 ### Development Workflow
-<<<<<<< HEAD
-
-```bash
-flash reset --force
-=======
 ```bash
 # Reset database during development
 flash reset --force
 
 # Extract schema from existing database
->>>>>>> a27c9d81
 flash pull
 ```
 
 ### Raw SQL Execution
-<<<<<<< HEAD
-
-```bash
-flash raw "SELECT COUNT(*) FROM users;"
-=======
 ```bash
 # Execute raw SQL
 flash raw "SELECT COUNT(*) FROM users;"
 
 # Execute SQL file
 flash raw scripts/cleanup.sql
->>>>>>> a27c9d81
-```
-
----
-
-## 🚀 Roadmap
-
-- 🐍 Python Support
-- 🌐 WebAssembly bindings
-- 🧩 Schema visualizer
-
----
+```
+
+## 🚀 Roadmap & Future Features
+
+### Coming Soon
+- 🐍 **Python Support**: Use FlashORM with Python projects
 
 ## 🐛 Troubleshooting
 
+### Common Issues
+
 **Database Connection Failed**
-
 ```bash
 Error: failed to connect to database
 ```
-
-- Verify `DATABASE_URL`
-- Ensure DB service is running
-
-**Migration Failed**
-
-```bash
-<<<<<<< HEAD
-❌ Transaction rolled back
-```
-=======
+- Check your `DATABASE_URL` environment variable
+- Verify database is running and accessible
+- Check firewall and network settings
+
+**Migration Failed with Rollback**
+```bash
 ❌ Failed at migration: 20251021140530_bad_migration
    Transaction rolled back. Fix the error and run 'flash apply' again.
 ```
 - Check the migration SQL syntax
 - Verify table/column names exist
 - Fix the migration file and run `flash apply` again
->>>>>>> a27c9d81
-
-- Fix the SQL syntax and re-run
-
----
-
-<<<<<<< HEAD
+
 ## 🤝 Contributing
-=======
+
+We welcome contributions! Here's how to get started:
+
 ```bash
 git clone https://github.com/Lumos-Labs-HQ/flash.git
 cd flash
->>>>>>> a27c9d81
-
-```bash
-git clone https://github.com/Lumos-Labs-HQ/Flash ORM.git
-cd flash
+
 make dev-setup
+
 make build-all
 ```
 
----
+### Development Guidelines
+- Follow Go conventions and best practices
+- Add tests for new features
+- Update documentation
+- Use conventional commit messages
+- Test migration safety features
+
+See [CONTRIBUTING.md](docs/CONTRIBUTING.md) for detailed guidelines.
 
 ## 📄 License
 
-MIT License — see [LICENSE](LICENSE).
-
----
+MIT License - see [LICENSE](LICENSE) file for details.
 
 ## 🙏 Acknowledgments
 
-- Inspired by [Prisma](https://www.prisma.io/)
-- Built with [Cobra CLI](https://github.com/spf13/cobra)
-- Database drivers:
-
-  - [pgx](https://github.com/jackc/pgx)
-  - [go-sql-driver/mysql](https://github.com/go-sql-driver/mysql)
-  - [go-sqlite3](https://github.com/mattn/go-sqlite3)+- Inspired by [Prisma](https://www.prisma.io/) migration system
+- Built with [Cobra](https://github.com/spf13/cobra) CLI framework
+- Database drivers: [pgx](https://github.com/jackc/pgx), [go-sql-driver/mysql](https://github.com/go-sql-driver/mysql), [go-sqlite3](https://github.com/mattn/go-sqlite3)
+
+---
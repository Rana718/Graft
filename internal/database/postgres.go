--- conflicted
+++ resolved
@@ -519,83 +519,50 @@
 	return p.pool.Query(ctx, query)
 }
 
+
 func (p *PostgresAdapter) GetTableData(ctx context.Context, tableName string) ([]map[string]interface{}, error) {
-<<<<<<< HEAD
-	// Cast enum columns to text to avoid scanning issues with custom types
-	// First, get column information to identify enum types
-	query := fmt.Sprintf(`
+	query := `
 		SELECT column_name, udt_name 
 		FROM information_schema.columns 
-		WHERE table_name = '%s' 
-		ORDER BY ordinal_position`, tableName)
-
-	columnRows, err := p.pool.Query(ctx, query)
-	if err != nil {
-		return nil, err
-	}
-
-	var selectParts []string
-
+		WHERE table_name = $1 AND table_schema = 'public'
+		ORDER BY ordinal_position`
+
+	columnRows, err := p.pool.Query(ctx, query, tableName)
+	if err != nil {
+		return nil, fmt.Errorf("failed to get column info: %w", err)
+	}
+
+	var selectCols []string
 	for columnRows.Next() {
 		var colName, udtName string
 		if err := columnRows.Scan(&colName, &udtName); err != nil {
 			columnRows.Close()
 			return nil, err
 		}
+		
 		if !isStandardPostgresType(udtName) {
-			selectParts = append(selectParts, fmt.Sprintf(`"%s"::text as "%s"`, colName, colName))
+			selectCols = append(selectCols, fmt.Sprintf(`"%s"::text`, colName))
 		} else {
-			selectParts = append(selectParts, fmt.Sprintf(`"%s"`, colName))
+			selectCols = append(selectCols, fmt.Sprintf(`"%s"`, colName))
 		}
 	}
 	columnRows.Close()
 
-	// Build SELECT query with casted columns
-	selectQuery := fmt.Sprintf("SELECT %s FROM %s",
-		strings.Join(selectParts, ", "), tableName)
-
+	if len(selectCols) == 0 {
+		return []map[string]interface{}{}, nil
+	}
+
+	selectQuery := fmt.Sprintf("SELECT %s FROM %s", strings.Join(selectCols, ", "), tableName)
 	rows, err := p.pool.Query(ctx, selectQuery)
-=======
-	columnInfo, err := p.GetTableColumns(ctx, tableName)
->>>>>>> f8ded74d
-	if err != nil {
-		return nil, fmt.Errorf("failed to get column info: %w", err)
-	}
-	
-	var selectCols []string
-	for _, col := range columnInfo {
-		if strings.Contains(col.Type, "_") || 
-		   (!strings.Contains(col.Type, "int") && 
-		    !strings.Contains(col.Type, "varchar") && 
-		    !strings.Contains(col.Type, "text") &&
-		    !strings.Contains(col.Type, "bool") &&
-		    !strings.Contains(col.Type, "timestamp") &&
-		    !strings.Contains(col.Type, "date") &&
-		    !strings.Contains(col.Type, "numeric") &&
-		    !strings.Contains(col.Type, "float") &&
-		    !strings.Contains(col.Type, "serial")) {
-			// Cast enum to text
-			selectCols = append(selectCols, fmt.Sprintf("\"%s\"::text", col.Name))
-		} else {
-			selectCols = append(selectCols, fmt.Sprintf("\"%s\"", col.Name))
-		}
-	}
-	
-	query := fmt.Sprintf("SELECT %s FROM %s", strings.Join(selectCols, ", "), tableName)
-	
-	rows, err := p.pool.Query(ctx, query)
-	if err != nil {
-		fmt.Printf("ERROR querying table %s: %v\n", tableName, err)
-		return nil, err
+	if err != nil {
+		return nil, fmt.Errorf("failed to query table %s: %w", tableName, err)
 	}
 	defer rows.Close()
 
 	columns := rows.FieldDescriptions()
 	var result []map[string]interface{}
 
-	rowNum := 0
 	for rows.Next() {
-		rowNum++
 		values := make([]interface{}, len(columns))
 		valuePtrs := make([]interface{}, len(columns))
 		for i := range values {
@@ -603,7 +570,6 @@
 		}
 
 		if err := rows.Scan(valuePtrs...); err != nil {
-			fmt.Printf("ERROR scanning row %d in table %s: %v\n", rowNum, tableName, err)
 			return result, nil
 		}
 
@@ -634,39 +600,31 @@
 		result = append(result, row)
 	}
 	
-	if err := rows.Err(); err != nil {
-		fmt.Printf("ERROR after reading rows from %s: %v\n", tableName, err)
-		return result, err
-	}
-
-	// fmt.Printf("Successfully fetched %d rows from %s\n", len(result), tableName)  its here for dev reference
-	return result, nil
-}
-
-// isStandardPostgresType checks if a type is a built-in PostgreSQL type
-func isStandardPostgresType(typeName string) bool {
+	return result, rows.Err()
+}
+
+// isStandardPostgresType checks udt_name
+func isStandardPostgresType(udtName string) bool {
 	standardTypes := map[string]bool{
 		"int2": true, "int4": true, "int8": true,
-		"float4": true, "float8": true,
+		"smallint": true, "integer": true, "bigint": true,
+		"float4": true, "float8": true, "real": true, "double precision": true,
 		"numeric": true, "decimal": true,
 		"varchar": true, "char": true, "text": true, "bpchar": true,
 		"bool": true, "boolean": true,
 		"date": true, "time": true, "timetz": true,
-		"timestamp": true, "timestamptz": true,
-		"interval": true,
-		"uuid":     true,
-		"json":     true, "jsonb": true,
-		"bytea": true,
-		"xml":   true,
-		"money": true,
+		"timestamp": true, "timestamptz": true, "interval": true,
+		"uuid": true, "json": true, "jsonb": true, "bytea": true,
+		"xml": true, "money": true,
 		"point": true, "line": true, "lseg": true, "box": true,
 		"path": true, "polygon": true, "circle": true,
 		"inet": true, "cidr": true, "macaddr": true,
 		"bit": true, "varbit": true,
 		"tsvector": true, "tsquery": true,
 	}
-	return standardTypes[typeName]
-}
+	return standardTypes[strings.ToLower(udtName)]
+}
+
 
 func (p *PostgresAdapter) DropTable(ctx context.Context, tableName string) error {
 	_, err := p.pool.Exec(ctx, fmt.Sprintf("DROP TABLE IF EXISTS %s CASCADE", tableName))
